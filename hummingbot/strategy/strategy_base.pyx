from decimal import Decimal
import logging
import pandas as pd
from typing import (
    List)

from hummingbot.core.clock cimport Clock
from hummingbot.core.event.events import MarketEvent
from hummingbot.core.event.event_listener cimport EventListener
from hummingbot.core.network_iterator import NetworkStatus
from hummingbot.core.utils.exchange_rate_conversion import ExchangeRateConversion
from hummingbot.strategy.market_trading_pair_tuple import MarketTradingPairTuple
from hummingbot.core.time_iterator cimport TimeIterator
from hummingbot.market.market_base cimport MarketBase
from hummingbot.core.data_type.trade import Trade
from hummingbot.core.event.events import (
    OrderFilledEvent,
    OrderType
)

from .order_tracker import OrderTracker

NaN = float("nan")
decimal_nan = Decimal("NaN")


# <editor-fold desc="+ Event listeners">
cdef class BaseStrategyEventListener(EventListener):
    cdef:
        StrategyBase _owner

    def __init__(self, StrategyBase owner):
        super().__init__()
        self._owner = owner


cdef class BuyOrderCompletedListener(BaseStrategyEventListener):
    cdef c_call(self, object arg):
        self._owner.c_did_complete_buy_order(arg)
        self._owner.c_did_complete_buy_order_tracker(arg)


cdef class SellOrderCompletedListener(BaseStrategyEventListener):
    cdef c_call(self, object arg):
        self._owner.c_did_complete_sell_order(arg)
        self._owner.c_did_complete_sell_order_tracker(arg)


cdef class OrderFilledListener(BaseStrategyEventListener):
    cdef c_call(self, object arg):
        self._owner.c_did_fill_order(arg)


cdef class OrderFailedListener(BaseStrategyEventListener):
    cdef c_call(self, object arg):
        self._owner.c_did_fail_order(arg)
        self._owner.c_did_fail_order_tracker(arg)


cdef class OrderCancelledListener(BaseStrategyEventListener):
    cdef c_call(self, object arg):
        self._owner.c_did_cancel_order(arg)
        self._owner.c_did_cancel_order_tracker(arg)


cdef class OrderExpiredListener(BaseStrategyEventListener):
    cdef c_call(self, object arg):
        self._owner.c_did_expire_order(arg)
        self._owner.c_did_expire_order_tracker(arg)


cdef class BuyOrderCreatedListener(BaseStrategyEventListener):
    cdef c_call(self, object arg):
        self._owner.c_did_create_buy_order(arg)


cdef class SellOrderCreatedListener(BaseStrategyEventListener):
    cdef c_call(self, object arg):
        self._owner.c_did_create_sell_order(arg)
# </editor-fold>


cdef class StrategyBase(TimeIterator):
    BUY_ORDER_COMPLETED_EVENT_TAG = MarketEvent.BuyOrderCompleted.value
    SELL_ORDER_COMPLETED_EVENT_TAG = MarketEvent.SellOrderCompleted.value
    ORDER_FILLED_EVENT_TAG = MarketEvent.OrderFilled.value
    ORDER_CANCELLED_EVENT_TAG = MarketEvent.OrderCancelled.value
    ORDER_EXPIRED_EVENT_TAG = MarketEvent.OrderExpired.value
    ORDER_FAILURE_EVENT_TAG = MarketEvent.OrderFailure.value
    BUY_ORDER_CREATED_EVENT_TAG = MarketEvent.BuyOrderCreated.value
    SELL_ORDER_CREATED_EVENT_TAG = MarketEvent.SellOrderCreated.value

    @classmethod
    def logger(cls) -> logging.Logger:
        raise NotImplementedError

    def __init__(self):
        super().__init__()
        self._sb_markets = set()
        self._sb_create_buy_order_listener = BuyOrderCreatedListener(self)
        self._sb_create_sell_order_listener = SellOrderCreatedListener(self)
        self._sb_fill_order_listener = OrderFilledListener(self)
        self._sb_fail_order_listener = OrderFailedListener(self)
        self._sb_cancel_order_listener = OrderCancelledListener(self)
        self._sb_expire_order_listener = OrderExpiredListener(self)
        self._sb_complete_buy_order_listener = BuyOrderCompletedListener(self)
        self._sb_complete_sell_order_listener = SellOrderCompletedListener(self)

        self._sb_limit_order_min_expiration = 130.0
        self._sb_delegate_lock = False

        self._sb_order_tracker = OrderTracker()

    @property
    def active_markets(self) -> List[MarketBase]:
        return list(self._sb_markets)

    @property
    def limit_order_min_expiration(self) -> float:
        return self._sb_limit_order_min_expiration

    @limit_order_min_expiration.setter
    def limit_order_min_expiration(self, double value):
        self._sb_limit_order_min_expiration = value

    def format_status(self):
        raise NotImplementedError

    def log_with_clock(self, log_level: int, msg: str, **kwargs):
        clock_timestamp = pd.Timestamp(self._current_timestamp, unit="s", tz="UTC")
        self.logger().log(log_level, f"{msg} [clock={str(clock_timestamp)}]", **kwargs)

    @property
    def trades(self) -> List[Trade]:
        def event_to_trade(order_filled_event: OrderFilledEvent, market_name: str):
            return Trade(order_filled_event.symbol,
                         order_filled_event.trade_type,
                         order_filled_event.price,
                         order_filled_event.amount,
                         order_filled_event.order_type,
                         market_name,
                         order_filled_event.timestamp,
                         order_filled_event.trade_fee)

        past_trades = []
        for market in self.active_markets:
            event_logs = market.event_logs
            order_filled_events = list(filter(lambda e: isinstance(e, OrderFilledEvent), event_logs))
            past_trades += list(map(lambda ofe: event_to_trade(ofe, market.display_name), order_filled_events))

        return sorted(past_trades, key=lambda x: x.timestamp)

    def market_status_data_frame(self, market_trading_pair_tuples: List[MarketTradingPairTuple]) -> pd.DataFrame:
        cdef:
            MarketBase market
            double market_1_ask_price
            str trading_pair
            str base_asset
            str quote_asset
            double bid_price
            double ask_price
            double bid_price_adjusted
            double ask_price_adjusted
            list markets_data = []
            list markets_columns = ["Market", "Symbol", "Bid Price", "Ask Price", "Adjusted Bid", "Adjusted Ask"]
        try:
            for market_trading_pair_tuple in market_trading_pair_tuples:
                market, trading_pair, base_asset, quote_asset = market_trading_pair_tuple
                order_book = market.get_order_book(trading_pair)
                bid_price = order_book.get_price(False)
                ask_price = order_book.get_price(True)
                bid_price_adjusted = ExchangeRateConversion.get_instance().adjust_token_rate(quote_asset, bid_price)
                ask_price_adjusted = ExchangeRateConversion.get_instance().adjust_token_rate(quote_asset, ask_price)
                markets_data.append([
                    market.display_name,
                    trading_pair,
                    bid_price,
                    ask_price,
                    bid_price_adjusted,
                    ask_price_adjusted
                ])
            return pd.DataFrame(data=markets_data, columns=markets_columns)

        except Exception:
            self.logger().error("Error formatting market stats.", exc_info=True)

    def wallet_balance_data_frame(self, market_trading_pair_tuples: List[MarketTradingPairTuple]) -> pd.DataFrame:
        cdef:
            MarketBase market
            str base_asset
            str quote_asset
            double base_balance
            double quote_balance
            double base_asset_conversion_rate
            double quote_asset_conversion_rate
            list assets_data = []
            list assets_columns = ["Market", "Asset", "Total Balance", "Available Balance", "Conversion Rate"]
        try:
            for market_trading_pair_tuple in market_trading_pair_tuples:
                market, trading_pair, base_asset, quote_asset = market_trading_pair_tuple
                base_balance = market.get_balance(base_asset)
                quote_balance = market.get_balance(quote_asset)
                available_base_balance = market.get_available_balance(base_asset)
                available_quote_balance = market.get_available_balance(quote_asset)
                base_asset_conversion_rate = ExchangeRateConversion.get_instance().adjust_token_rate(base_asset, 1.0)
                quote_asset_conversion_rate = ExchangeRateConversion.get_instance().adjust_token_rate(quote_asset, 1.0)
                assets_data.extend([
                    [market.display_name, base_asset, base_balance, available_base_balance, base_asset_conversion_rate],
                    [market.display_name, quote_asset, quote_balance, available_quote_balance, quote_asset_conversion_rate]
                ])

            return pd.DataFrame(data=assets_data, columns=assets_columns)

        except Exception:
            self.logger().error("Error formatting wallet balance stats.", exc_info=True)

    def balance_warning(self, market_trading_pair_tuples: List[MarketTradingPairTuple]) -> List[str]:
        cdef:
            double base_balance
            double quote_balance
            list warning_lines = []
        # Add warning lines on null balances.
        # TO-DO: $Use min order size logic to replace the hard-coded 0.0001 value for each asset.
        for market_trading_pair_tuple in market_trading_pair_tuples:
            base_balance = market_trading_pair_tuple.market.get_balance(market_trading_pair_tuple.base_asset)
            quote_balance = market_trading_pair_tuple.market.get_balance(market_trading_pair_tuple.quote_asset)
            if base_balance <= 0.0001:
                warning_lines.append(f"  {market_trading_pair_tuple.market.name} market "
                                     f"{market_trading_pair_tuple.base_asset} balance is too low. Cannot place order.")
            if quote_balance <= 0.0001:
                warning_lines.append(f"  {market_trading_pair_tuple.market.name} market "
                                     f"{market_trading_pair_tuple.quote_asset} balance is too low. Cannot place order.")
        return warning_lines

    def network_warning(self, market_trading_pair_tuples: List[MarketTradingPairTuple]) -> List[str]:
        cdef:
            list warning_lines = []
            str trading_pairs
        if not all([market_trading_pair_tuple.market.network_status is NetworkStatus.CONNECTED for
                    market_trading_pair_tuple in market_trading_pair_tuples]):
            trading_pairs = " // ".join([market_trading_pair_tuple.trading_pair for market_trading_pair_tuple in market_trading_pair_tuples])
            warning_lines.extend([
                f"  Markets are offline for the {trading_pairs} pair. Continued trading "
                f"with these markets may be dangerous.",
                ""
            ])
        return warning_lines

    cdef c_start(self, Clock clock, double timestamp):
        TimeIterator.c_start(self, clock, timestamp)
        self._sb_order_tracker.c_start(clock, timestamp)

    cdef c_tick(self, double timestamp):
        TimeIterator.c_tick(self, timestamp)
        self._sb_order_tracker.c_tick(timestamp)

    cdef c_stop(self, Clock clock):
        TimeIterator.c_stop(self, clock)
        self._sb_order_tracker.c_stop(clock)
        self.c_remove_markets(list(self._sb_markets))

    cdef c_add_markets(self, list markets):
        cdef:
            MarketBase typed_market

        for market in markets:
            typed_market = market
            typed_market.c_add_listener(self.BUY_ORDER_CREATED_EVENT_TAG, self._sb_create_buy_order_listener)
            typed_market.c_add_listener(self.SELL_ORDER_CREATED_EVENT_TAG, self._sb_create_sell_order_listener)
            typed_market.c_add_listener(self.ORDER_FILLED_EVENT_TAG, self._sb_fill_order_listener)
            typed_market.c_add_listener(self.ORDER_FAILURE_EVENT_TAG, self._sb_fail_order_listener)
            typed_market.c_add_listener(self.ORDER_CANCELLED_EVENT_TAG, self._sb_cancel_order_listener)
            typed_market.c_add_listener(self.ORDER_EXPIRED_EVENT_TAG, self._sb_expire_order_listener)
            typed_market.c_add_listener(self.BUY_ORDER_COMPLETED_EVENT_TAG, self._sb_complete_buy_order_listener)
            typed_market.c_add_listener(self.SELL_ORDER_COMPLETED_EVENT_TAG, self._sb_complete_sell_order_listener)
            self._sb_markets.add(typed_market)

    cdef c_remove_markets(self, list markets):
        cdef:
            MarketBase typed_market

        for market in markets:
            typed_market = market
            if typed_market not in self._sb_markets:
                continue
            typed_market.c_remove_listener(self.BUY_ORDER_CREATED_EVENT_TAG, self._sb_create_buy_order_listener)
            typed_market.c_remove_listener(self.SELL_ORDER_CREATED_EVENT_TAG, self._sb_create_sell_order_listener)
            typed_market.c_remove_listener(self.ORDER_FILLED_EVENT_TAG, self._sb_fill_order_listener)
            typed_market.c_remove_listener(self.ORDER_FAILURE_EVENT_TAG, self._sb_fail_order_listener)
            typed_market.c_remove_listener(self.ORDER_CANCELLED_EVENT_TAG, self._sb_cancel_order_listener)
            typed_market.c_remove_listener(self.ORDER_EXPIRED_EVENT_TAG, self._sb_expire_order_listener)
            typed_market.c_remove_listener(self.BUY_ORDER_COMPLETED_EVENT_TAG, self._sb_complete_buy_order_listener)
            typed_market.c_remove_listener(self.SELL_ORDER_COMPLETED_EVENT_TAG, self._sb_complete_sell_order_listener)
            self._sb_markets.remove(typed_market)

    # <editor-fold desc="+ Event handling functions">
    # ----------------------------------------------------------------------------------------------------------
    cdef c_did_create_buy_order(self, object order_created_event):
        pass

    cdef c_did_create_sell_order(self, object order_created_event):
        pass

    cdef c_did_fill_order(self, object order_filled_event):
        pass

    cdef c_did_fail_order(self, object order_failed_event):
        pass

    cdef c_did_cancel_order(self, object cancelled_event):
        pass

    cdef c_did_expire_order(self, object expired_event):
        pass

    cdef c_did_complete_buy_order(self, object order_completed_event):
        pass

    cdef c_did_complete_sell_order(self, object order_completed_event):
        pass
    # ----------------------------------------------------------------------------------------------------------
    # </editor-fold>

    # <editor-fold desc="+ Event handling for order tracking">
    # ----------------------------------------------------------------------------------------------------------
    cdef c_did_fail_order_tracker(self, object order_failed_event):
        cdef:
            str order_id = order_failed_event.order_id
            object order_type = order_failed_event.order_type
            object market_pair = self._sb_order_tracker.c_get_market_pair_from_order_id(order_id)

        if order_type == OrderType.LIMIT:
            self.c_stop_tracking_limit_order(market_pair, order_id)
        elif order_type == OrderType.MARKET:
            self.c_stop_tracking_market_order(market_pair, order_id)

    cdef c_did_cancel_order_tracker(self, object order_cancelled_event):
        cdef:
            str order_id = order_cancelled_event.order_id
            object market_pair = self._sb_order_tracker.c_get_market_pair_from_order_id(order_id)

        self.c_stop_tracking_limit_order(market_pair, order_id)

    cdef c_did_expire_order_tracker(self, object order_expired_event):
        self.c_did_cancel_order_tracker(order_expired_event)

    cdef c_did_complete_buy_order_tracker(self, object order_completed_event):
        cdef:
            str order_id = order_completed_event.order_id
            object market_pair = self._sb_order_tracker.c_get_market_pair_from_order_id(order_id)
            object order_type = order_completed_event.order_type

        if market_pair is not None:
            if order_type == OrderType.LIMIT:
                self.c_stop_tracking_limit_order(market_pair, order_id)
            elif order_type == OrderType.MARKET:
                self.c_stop_tracking_market_order(market_pair, order_id)

    cdef c_did_complete_sell_order_tracker(self, object order_completed_event):
        self.c_did_complete_buy_order_tracker(order_completed_event)
    # ----------------------------------------------------------------------------------------------------------
    # </editor-fold>

    # <editor-fold desc="+ Creating and cancelling orders">
    # ----------------------------------------------------------------------------------------------------------
<<<<<<< HEAD
    cdef str c_buy_with_specific_market(self, object market_trading_pair_tuple, object amount,
=======
    cdef str c_buy_with_specific_market(self,
                                        object market_symbol_pair,
                                        object amount,
>>>>>>> cab883c0
                                        object order_type = OrderType.MARKET,
                                        object price = decimal_nan,
                                        double expiration_seconds = NaN):
        if self._sb_delegate_lock:
            raise RuntimeError("Delegates are not allowed to execute orders directly.")

        if not (isinstance(amount, Decimal) and isinstance(price, Decimal)):
            raise TypeError("price and amount must be Decimal objects.")

        cdef:
            dict kwargs = {
                "expiration_ts": self._current_timestamp + max(self._sb_limit_order_min_expiration, expiration_seconds)
            }
<<<<<<< HEAD
            MarketBase market = market_trading_pair_tuple.market
            double native_amount = float(amount)
            double native_price = float(price)
=======
            MarketBase market = market_symbol_pair.market
>>>>>>> cab883c0

        if market not in self._sb_markets:
            raise ValueError(f"Market object for buy order is not in the whitelisted markets set.")

        cdef:
<<<<<<< HEAD
            str order_id = market.c_buy(market_trading_pair_tuple.trading_pair, native_amount,
                                        order_type=order_type, price=native_price, kwargs=kwargs)
=======
            str order_id = market.c_buy(market_symbol_pair.trading_pair,
                                        amount=amount,
                                        order_type=order_type,
                                        price=price,
                                        kwargs=kwargs)
>>>>>>> cab883c0

        # Start order tracking
        if order_type == OrderType.LIMIT:
            self.c_start_tracking_limit_order(market_trading_pair_tuple, order_id, True, price, amount)
        elif order_type == OrderType.MARKET:
            self.c_start_tracking_market_order(market_trading_pair_tuple, order_id, True, amount)

        return order_id

<<<<<<< HEAD
    cdef str c_sell_with_specific_market(self, object market_trading_pair_tuple, object amount,
=======
    cdef str c_sell_with_specific_market(self,
                                         object market_symbol_pair,
                                         object amount,
>>>>>>> cab883c0
                                         object order_type = OrderType.MARKET,
                                         object price = decimal_nan,
                                         double expiration_seconds = NaN):
        if self._sb_delegate_lock:
            raise RuntimeError("Delegates are not allowed to execute orders directly.")

        if not (isinstance(amount, Decimal) and isinstance(price, Decimal)):
            raise TypeError("price and amount must be Decimal objects.")

        cdef:
            dict kwargs = {
                "expiration_ts": self._current_timestamp + max(self._sb_limit_order_min_expiration, expiration_seconds)
            }
<<<<<<< HEAD
            MarketBase market = market_trading_pair_tuple.market
            double native_amount = float(amount)
            double native_price = float(price)
=======
            MarketBase market = market_symbol_pair.market
>>>>>>> cab883c0

        if market not in self._sb_markets:
            raise ValueError(f"Market object for sell order is not in the whitelisted markets set.")

        cdef:
<<<<<<< HEAD
            str order_id = market.c_sell(market_trading_pair_tuple.trading_pair, native_amount,
                                         order_type=order_type, price=native_price, kwargs=kwargs)
=======
            str order_id = market.c_sell(market_symbol_pair.trading_pair,
                                         amount,
                                         order_type=order_type,
                                         price=price,
                                         kwargs=kwargs)
>>>>>>> cab883c0

        # Start order tracking
        if order_type == OrderType.LIMIT:
            self.c_start_tracking_limit_order(market_trading_pair_tuple, order_id, False, price, amount)
        elif order_type == OrderType.MARKET:
            self.c_start_tracking_market_order(market_trading_pair_tuple, order_id, False, amount)

        return order_id

    cdef c_cancel_order(self, object market_trading_pair_tuple, str order_id):
        cdef:
            MarketBase market = market_trading_pair_tuple.market

        if self._sb_order_tracker.c_check_and_track_cancel(order_id):
            self.log_with_clock(
                logging.INFO,
                f"({market_trading_pair_tuple.trading_pair}) Cancelling the limit order {order_id}."
            )
            market.c_cancel(market_trading_pair_tuple.trading_pair, order_id)
    # ----------------------------------------------------------------------------------------------------------
    # </editor-fold>

    # <editor-fold desc="+ Order tracking entry points">
    # The following exposed tracking functions are meant to allow extending order tracking behavior in strategy
    # classes.
    # ----------------------------------------------------------------------------------------------------------
    cdef c_start_tracking_limit_order(self, object market_pair, str order_id, bint is_buy, object price,
                                      object quantity):
        self._sb_order_tracker.c_start_tracking_limit_order(market_pair, order_id, is_buy, price, quantity)

    cdef c_stop_tracking_limit_order(self, object market_pair, str order_id):
        self._sb_order_tracker.c_stop_tracking_limit_order(market_pair, order_id)

    cdef c_start_tracking_market_order(self, object market_pair, str order_id, bint is_buy, object quantity):
        self._sb_order_tracker.c_start_tracking_market_order(market_pair, order_id, is_buy, quantity)

    cdef c_stop_tracking_market_order(self, object market_pair, str order_id):
        self._sb_order_tracker.c_stop_tracking_market_order(market_pair, order_id)
    # ----------------------------------------------------------------------------------------------------------
    # </editor-fold><|MERGE_RESOLUTION|>--- conflicted
+++ resolved
@@ -363,13 +363,9 @@
 
     # <editor-fold desc="+ Creating and cancelling orders">
     # ----------------------------------------------------------------------------------------------------------
-<<<<<<< HEAD
-    cdef str c_buy_with_specific_market(self, object market_trading_pair_tuple, object amount,
-=======
     cdef str c_buy_with_specific_market(self,
-                                        object market_symbol_pair,
+                                        object market_trading_pair_tuple,
                                         object amount,
->>>>>>> cab883c0
                                         object order_type = OrderType.MARKET,
                                         object price = decimal_nan,
                                         double expiration_seconds = NaN):
@@ -383,28 +379,17 @@
             dict kwargs = {
                 "expiration_ts": self._current_timestamp + max(self._sb_limit_order_min_expiration, expiration_seconds)
             }
-<<<<<<< HEAD
             MarketBase market = market_trading_pair_tuple.market
-            double native_amount = float(amount)
-            double native_price = float(price)
-=======
-            MarketBase market = market_symbol_pair.market
->>>>>>> cab883c0
 
         if market not in self._sb_markets:
             raise ValueError(f"Market object for buy order is not in the whitelisted markets set.")
 
         cdef:
-<<<<<<< HEAD
-            str order_id = market.c_buy(market_trading_pair_tuple.trading_pair, native_amount,
-                                        order_type=order_type, price=native_price, kwargs=kwargs)
-=======
-            str order_id = market.c_buy(market_symbol_pair.trading_pair,
+            str order_id = market.c_buy(market_trading_pair_tuple.trading_pair,
                                         amount=amount,
                                         order_type=order_type,
                                         price=price,
                                         kwargs=kwargs)
->>>>>>> cab883c0
 
         # Start order tracking
         if order_type == OrderType.LIMIT:
@@ -414,13 +399,9 @@
 
         return order_id
 
-<<<<<<< HEAD
-    cdef str c_sell_with_specific_market(self, object market_trading_pair_tuple, object amount,
-=======
     cdef str c_sell_with_specific_market(self,
-                                         object market_symbol_pair,
+                                         object market_trading_pair_tuple,
                                          object amount,
->>>>>>> cab883c0
                                          object order_type = OrderType.MARKET,
                                          object price = decimal_nan,
                                          double expiration_seconds = NaN):
@@ -434,28 +415,17 @@
             dict kwargs = {
                 "expiration_ts": self._current_timestamp + max(self._sb_limit_order_min_expiration, expiration_seconds)
             }
-<<<<<<< HEAD
             MarketBase market = market_trading_pair_tuple.market
-            double native_amount = float(amount)
-            double native_price = float(price)
-=======
-            MarketBase market = market_symbol_pair.market
->>>>>>> cab883c0
 
         if market not in self._sb_markets:
             raise ValueError(f"Market object for sell order is not in the whitelisted markets set.")
 
         cdef:
-<<<<<<< HEAD
-            str order_id = market.c_sell(market_trading_pair_tuple.trading_pair, native_amount,
-                                         order_type=order_type, price=native_price, kwargs=kwargs)
-=======
-            str order_id = market.c_sell(market_symbol_pair.trading_pair,
+            str order_id = market.c_sell(market_trading_pair_tuple.trading_pair,
                                          amount,
                                          order_type=order_type,
                                          price=price,
                                          kwargs=kwargs)
->>>>>>> cab883c0
 
         # Start order tracking
         if order_type == OrderType.LIMIT:
